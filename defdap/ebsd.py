--- conflicted
+++ resolved
@@ -168,11 +168,10 @@
         print("\rLoaded EBSD data (dimensions: {0} x {1} pixels, step "
               "size: {2} um)".format(self.xDim, self.yDim, self.stepSize))
 
-<<<<<<< HEAD
     @property
     def scale(self):
         return self.stepSize
-=======
+
     def transformData(self):
         """
         Flip data about the horizontal and transform quats
@@ -186,7 +185,6 @@
         for i in range(self.xDim):
             for j in range(self.yDim):
                 self.quatArray[j, i] = self.quatArray[j, i] * transformQuat
->>>>>>> 699291fd
 
     def plotBandContrastMap(self, **kwargs):
         """
